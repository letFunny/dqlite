AC_PREREQ(2.60)
AC_INIT([libdqlite], [1.16.7], [https://github.com/canonical/dqlite])
AC_CONFIG_MACRO_DIR([m4])
AC_CONFIG_AUX_DIR([ac])

AM_INIT_AUTOMAKE([subdir-objects -Wall -Werror -Wno-portability foreign])
AM_SILENT_RULES([yes])

AC_SUBST(AM_CFLAGS)
AC_PROG_CC
AC_USE_SYSTEM_EXTENSIONS

AX_PTHREAD

LT_INIT

# TODO: eventually enable this
# AX_CHECK_COMPILE_FLAG([-Weverything], AM_CFLAGS+=" -Weverything")

# Whether to enable debugging code.
AC_ARG_ENABLE(debug, AS_HELP_STRING([--enable-debug[=ARG]], [enable debugging [default=no]]))
AM_CONDITIONAL(DEBUG_ENABLED, test "x$enable_debug" = "xyes")

# Whether to enable memory sanitizer.
AC_ARG_ENABLE(sanitize, AS_HELP_STRING([--enable-sanitize[=ARG]], [enable code sanitizers [default=no]]))
AM_CONDITIONAL(SANITIZE_ENABLED, test x"$enable_sanitize" = x"yes")
AM_COND_IF(SANITIZE_ENABLED,
  AX_CHECK_COMPILE_FLAG([-fsanitize=address],
   [true],
   [AC_MSG_ERROR([address sanitizer not supported])]))

AC_ARG_ENABLE(backtrace, AS_HELP_STRING([--enable-backtrace[=ARG]], [print backtrace on assertion failure [default=no]]))
AM_CONDITIONAL(BACKTRACE_ENABLED, test "x$enable_backtrace" = "xyes")

AC_ARG_ENABLE(build-sqlite, AS_HELP_STRING([--enable-build-sqlite[=ARG]], [build libsqlite3 from sqlite3.c in the build root [default=no]]))
AM_CONDITIONAL(BUILD_SQLITE_ENABLED, test "x$enable_build_sqlite" = "xyes")

AC_ARG_ENABLE([build-raft],
  [AS_HELP_STRING([--enable-build-raft[=ARG]],
		  [use the bundled raft sources instead of linking libraft (default is yes, required)])],
  [enable_build_raft=$enableval],
  [enable_build_raft=yes])
AS_IF([test "x$enable_build_raft" != "xyes"],
      AC_MSG_ERROR([linking to a separately-built libraft is no longer supported]),
      [])

AC_ARG_ENABLE(dqlite-next, AS_HELP_STRING([--enable-dqlite-next[=ARG]], [build with the experimental dqlite backend [default=no]]))
AM_CONDITIONAL(DQLITE_NEXT_ENABLED, test "x$enable_dqlite_next" = "xyes")

AC_ARG_WITH(static-deps,
	    AS_HELP_STRING([--with-static-deps[=ARG]],
			   [skip building a shared library and link test binaries statically]))
AM_CONDITIONAL(WITH_STATIC_DEPS, test "x$with_static_deps" = "xyes")

# Whether to enable code coverage.
AX_CODE_COVERAGE

# Checks for header files.
AC_CHECK_HEADERS([linux/io_uring.h linux/aio_abi.h])

# Checks for library functions and definitions.
AC_CHECK_DECLS(RWF_NOWAIT, [], [AC_MSG_ERROR(Linux kernel >= 4.14 required.)], [#include <linux/aio_abi.h>])

# Enable large file support. This is mandatory in order to interoperate with
# libuv, which enables large file support by default, making the size of 'off_t'
# on 32-bit architecture be 8 bytes instead of the normal 4.
AC_SYS_LARGEFILE

# Checks for libraries
PKG_CHECK_MODULES(SQLITE, [sqlite3 >= 3.22.0], [], [])
PKG_CHECK_MODULES(UV, [libuv >= 1.34.0], [], [])

# Allow not linking to liblz4 even if it's present.
AC_ARG_WITH([lz4], AS_HELP_STRING([--without-lz4], [never link to liblz4]))
<<<<<<< HEAD
AS_IF([test "x$with_lz4" != "xno"],
     [PKG_CHECK_MODULES(LZ4, [liblz4 >= 1.7.1], [have_lz4=yes], [have_lz4=no])],
     [have_lz4=no])
AS_IF([test "x$with_lz4" != "xno" -a "x$have_lz4" = "xno"],
     [AC_MSG_ERROR([liblz4 required but not found])],
     [])
=======
AS_IF([test "x$enable_build_raft" = "xyes"],
      # Building raft
      [AS_IF([test "x$with_lz4" != "xno"],
	     [PKG_CHECK_MODULES(LZ4, [liblz4 >= 1.7.1], [have_lz4=yes], [have_lz4=no])],
	     [have_lz4=no])
       AS_IF([test "x$with_lz4" = "xyes" -a "x$have_lz4" = "xno"],
	     [AC_MSG_ERROR([liblz4 required but not found])],
	     [])],
      # Not building raft
      [AS_IF([test "x$with_lz4" = "xyes"],
	     [AC_MSG_ERROR([linking lz4 doesn't make sense unless building raft])],
	     [])
      have_lz4=no])
>>>>>>> f5f3fa9e

AM_CONDITIONAL(LZ4_AVAILABLE, test "x$have_lz4" = "xyes")

AC_ARG_ENABLE(lz4, AS_HELP_STRING([--disable-lz4], [when building with lz4, do not compress snapshots by default]))
AS_IF([test "x$enable_lz4" != "x" -a "x$have_lz4" = "xno"],
      [AC_MSG_ERROR([snapshot compression (either by default or not) requires liblz4])],
      [])
AM_CONDITIONAL(LZ4_ENABLED, test "x$enable_lz4" != "xno" -a "x$have_lz4" = "xyes")

CC_CHECK_FLAGS_APPEND([AM_CFLAGS],[CFLAGS],[ \
  -std=c11 \
  -g3 \
  --mcet \
  -fcf-protection \
  --param=ssp-buffer-size=4 \
  -pipe \
  -fno-strict-aliasing \
  -fdiagnostics-color \
  -fstack-clash-protection \
  -fstack-protector-strong \
  -fdiagnostics-show-option \
  -Wall \
  -Wextra \
  -Wimplicit-fallthrough=5 \
  -Wcast-align \
  -Wstrict-prototypes \
  -Wlogical-op \
  -Wmissing-include-dirs \
  -Wold-style-definition \
  -Winit-self \
  -Wfloat-equal \
  -Wsuggest-attribute=noreturn \
  -Wformat=2 \
  -Wshadow \
  -Wendif-labels \
  -Wdate-time \
  -Wnested-externs \
  -Wconversion \
  -Wno-format-nonliteral \
  -Werror \
])
# To enable:
#
#  -Wpedantic \
AC_SUBST(AM_CFLAGS)

AC_CONFIG_FILES([dqlite.pc Makefile])
AC_OUTPUT<|MERGE_RESOLUTION|>--- conflicted
+++ resolved
@@ -72,28 +72,12 @@
 
 # Allow not linking to liblz4 even if it's present.
 AC_ARG_WITH([lz4], AS_HELP_STRING([--without-lz4], [never link to liblz4]))
-<<<<<<< HEAD
 AS_IF([test "x$with_lz4" != "xno"],
      [PKG_CHECK_MODULES(LZ4, [liblz4 >= 1.7.1], [have_lz4=yes], [have_lz4=no])],
      [have_lz4=no])
-AS_IF([test "x$with_lz4" != "xno" -a "x$have_lz4" = "xno"],
+AS_IF([test "x$with_lz4" = "xyes" -a "x$have_lz4" = "xno"],
      [AC_MSG_ERROR([liblz4 required but not found])],
      [])
-=======
-AS_IF([test "x$enable_build_raft" = "xyes"],
-      # Building raft
-      [AS_IF([test "x$with_lz4" != "xno"],
-	     [PKG_CHECK_MODULES(LZ4, [liblz4 >= 1.7.1], [have_lz4=yes], [have_lz4=no])],
-	     [have_lz4=no])
-       AS_IF([test "x$with_lz4" = "xyes" -a "x$have_lz4" = "xno"],
-	     [AC_MSG_ERROR([liblz4 required but not found])],
-	     [])],
-      # Not building raft
-      [AS_IF([test "x$with_lz4" = "xyes"],
-	     [AC_MSG_ERROR([linking lz4 doesn't make sense unless building raft])],
-	     [])
-      have_lz4=no])
->>>>>>> f5f3fa9e
 
 AM_CONDITIONAL(LZ4_AVAILABLE, test "x$have_lz4" = "xyes")
 
